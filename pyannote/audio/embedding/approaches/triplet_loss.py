#!/usr/bin/env python
# encoding: utf-8

# The MIT License (MIT)

# Copyright (c) 2017 CNRS

# Permission is hereby granted, free of charge, to any person obtaining a copy
# of this software and associated documentation files (the "Software"), to deal
# in the Software without restriction, including without limitation the rights
# to use, copy, modify, merge, publish, distribute, sublicense, and/or sell
# copies of the Software, and to permit persons to whom the Software is
# furnished to do so, subject to the following conditions:

# The above copyright notice and this permission notice shall be included in
# all copies or substantial portions of the Software.

# THE SOFTWARE IS PROVIDED "AS IS", WITHOUT WARRANTY OF ANY KIND, EXPRESS OR
# IMPLIED, INCLUDING BUT NOT LIMITED TO THE WARRANTIES OF MERCHANTABILITY,
# FITNESS FOR A PARTICULAR PURPOSE AND NONINFRINGEMENT. IN NO EVENT SHALL THE
# AUTHORS OR COPYRIGHT HOLDERS BE LIABLE FOR ANY CLAIM, DAMAGES OR OTHER
# LIABILITY, WHETHER IN AN ACTION OF CONTRACT, TORT OR OTHERWISE, ARISING FROM,
# OUT OF OR IN CONNECTION WITH THE SOFTWARE OR THE USE OR OTHER DEALINGS IN THE
# SOFTWARE.

# AUTHORS
# Hervé BREDIN - http://herve.niderb.fr


from ..base import SequenceEmbedding
from autograd import numpy as ag_np
from autograd import value_and_grad

import itertools
import numpy as np
import pandas as pd
import h5py

from pyannote.generators.indices import random_label_index
from pyannote.generators.batch import batchify

from pyannote.core.util import pairwise
from random import shuffle


class TripletLoss(SequenceEmbedding):
    """

    loss = d(anchor, positive) - d(anchor, negative)

    * with 'positive' clamping:
        loss = max(0, loss + margin x D)
    * with 'sigmoid' clamping:
        loss = sigmoid(10 * (loss - margin x D))

    where d(x, y) varies in range [0, D] (e.g. D=2 for euclidean distance).

    Parameters
    ----------
    metric : {'sqeuclidean', 'euclidean', 'cosine', 'angular'}, optional
        Defaults to 'sqeuclidean'.
    margin: float, optional
        Margin factor. Defaults to 0.1.
    clamp: {None, 'positive', 'sigmoid'}, optional
        If 'positive' (default), loss = max(0, loss)
        If 'sigmoid', loss = sigmoid(loss)
    per_label : int, optional
        Number of sequences per speaker. Defaults to 3.
    per_fold : int, optional
        If provided, sample triplets from groups of `per_fold` speakers at a
        time. Defaults to sample triplets from the whole speaker set.
    per_batch : int, optional
        Number of folds per batch. Defaults to 1.
        Has no effect when `per_fold` is not provided.
<<<<<<< HEAD
=======
    sampling : {'all', 'semi-hard', 'hard', 'hardest'}
        Negative sampling strategy.
    n_negative : int, optional
        Number of negatives to sample per (anchor, positive) pair.
        Defaults to sample every valid negative.
>>>>>>> e3844798
    learn_to_aggregate : boolean, optional
    gradient_factor : float, optional
        Multiply gradient by this number. Defaults to 1.
    batch_size : int, optional
        Batch size. Defaults to 32.
    """

    def __init__(self, metric='sqeuclidean', margin=0.1, clamp='positive',
<<<<<<< HEAD
                 per_batch=1, per_label=3, per_fold=None,
                 learn_to_aggregate=False, **kwargs):
=======
                 per_batch=1, per_label=3, per_fold=None, sampling='all',
                 n_negative=None, learn_to_aggregate=False, **kwargs):
>>>>>>> e3844798

        self.margin = margin
        self.clamp = clamp
        self.per_batch = per_batch
        self.per_label = per_label
        self.per_fold = per_fold
        self.sampling = sampling
        self.n_negative = np.inf if n_negative is None else n_negative
        self.learn_to_aggregate = learn_to_aggregate
        super(TripletLoss, self).__init__(**kwargs)

    def get_batch_generator(self, data_h5):
        if self.learn_to_aggregate:
            return self._get_batch_generator_z(data_h5)
        else:
            return self._get_batch_generator_y(data_h5)

    def _get_batch_generator_y(self, data_h5):
        """Get batch generator

        Parameters
        ----------
        data_h5 : str
            Path to HDF5 file containing precomputed sequences.
            It must have to aligned datasets 'X' and 'y'.

        Returns
        -------
        batch_generator : iterable
        batches_per_epoch : int
        n_classes : int
        """

        fp = h5py.File(data_h5, mode='r')
        h5_X = fp['X']
        h5_y = fp['y']

        # keep track of number of labels and rename labels to integers
        unique, y = np.unique(h5_y, return_inverse=True)
        n_classes = len(unique)

        index_generator = random_label_index(
            y, per_label=self.per_label, return_label=False)

        def generator():
            while True:
                i = next(index_generator)
                yield {'X': h5_X[i], 'y': y[i]}

        signature = {'X': {'type': 'ndarray'},
                     'y': {'type': 'ndarray'}}

        if self.per_fold is None:
            batch_size = n_classes * self.per_label
            batches_per_epoch = 1
        else:
            batch_size = self.per_batch * self.per_fold * self.per_label
            batches_per_epoch = n_classes // (self.per_batch * self.per_fold) + 1

        batch_generator = batchify(generator(), signature,
                                   batch_size=batch_size)

        return {'batch_generator': batch_generator,
                'batches_per_epoch': batches_per_epoch,
                'n_classes': n_classes,
                'classes': unique}

    def _get_batch_generator_z(self, data_h5):
        """"""

        fp = h5py.File(data_h5, mode='r')
        h5_X = fp['X']
        h5_y = fp['y']
        h5_z = fp['z']

        df = pd.DataFrame({'y': h5_y, 'z': h5_z})
        z_groups = df.groupby('z')

        y_groups = [group.y.iloc[0] for _, group in z_groups]

        # keep track of number of labels and rename labels to integers
        unique, y = np.unique(y_groups, return_inverse=True)
        n_classes = len(unique)

        index_generator = random_label_index(
            y, per_label=self.per_label,
            return_label=True, repeat=False)

        def generator():
            while True:
                # get next group
                i, label = next(index_generator)

                # select at most 10 sequences of current group
                selector = list(z_groups.get_group(i).index)
                selector = np.random.choice(selector,
                                            size=min(10, len(selector)),
                                            replace=False)

                X = np.array(h5_X[sorted(selector)])
                n = X.shape[0]
                yield {'X': X,
                       'y': label,
                       'n': n}

        signature = {'X': {'type': 'ndarray'},
                     'y': {'type': 'scalar'},
                     'n': {'type': 'complex'}}

        if self.per_fold is None:
            batch_size = n_classes * self.per_label
            batches_per_epoch = 1
        else:
            batch_size = self.per_batch * self.per_fold * self.per_label
            batches_per_epoch = n_classes // (self.per_batch * self.per_fold) + 1

        batch_generator = batchify(generator(), signature,
                                   batch_size=batch_size)

        return {'batch_generator': batch_generator,
                'batches_per_epoch': batches_per_epoch,
                'n_classes': n_classes,
                'classes': unique}

    def loss_and_grad(self, batch, embedding):

        if self.learn_to_aggregate:
            fX = self.embed(embedding, batch['X'], internal=True)
            loss, fX_grad = value_and_grad(
                self.loss_z, argnum=0)(fX, batch['y'], batch['n'])
            fX_grad = fX_grad[:, 0, :]

        else:
            fX = self.embed(embedding, batch['X'], internal=False)
            loss, fX_grad = value_and_grad(
                self.loss_y, argnum=0)(fX, batch['y'])

        return {'loss': loss, 'gradient': fX_grad}

    def loss_y(self, fX, y, *args):

        if self.per_fold is None:
            loss, n_comparisons = self.loss_y_fold(fX, y, *args)
            return loss / n_comparisons

        loss = 0.
        n_comparisons = 0
        groups = itertools.groupby(enumerate(y), lambda iv: iv[1])

        for i_fold in range(self.per_batch):

            # gather start/end (min, MAX) index of current fold
            m, M = len(y), 0
            for i_label in range(self.per_fold):
                current_label, indices = next(groups)
                indices = list(zip(*indices))[0]
                m = min(m, min(indices))
                M = max(M, max(indices))

            loss_fold, n_comparisons_fold = \
                self.loss_y_fold(fX[m: M+1], y[m: M+1], *args)
            loss = loss + loss_fold
            n_comparisons += n_comparisons_fold

        return loss / n_comparisons

    def triplet_loss(self, distance, anchor, positive, negative=None,
                     clamp=True):
        """

        Parameters
        ----------
        distance : (n_samples, n_samples) array-like
            Precomputed distances between embedding
        anchor : int
        positive : int
            Index of anchor and positive samples.
        negative : int, optional
            Index of negative samples.
            Defaults to computing loss for all negatives.
        clamp : bool, optional
            Whether to apply clamping or not. Defaults to True.

        Returns
        -------
        loss : float or (n_samples, ) array
            Triplet loss.
        """

        loss = distance[anchor, positive]

        if negative is None:
            loss = loss - distance[anchor, :]
        else:
            loss = loss - distance[anchor, negative]

        if not clamp:
            return loss

        if self.clamp == 'positive':
            loss = loss + self.margin * self.metric_max_
            loss = ag_np.maximum(loss, 0.)

        elif self.clamp == 'sigmoid':
            loss = loss - self.margin * self.metric_max_
            loss = 1. / (1. + ag_np.exp(-10. * loss))

        return loss

    def triplet_sampling(self, y, anchor, positive, distance=None):

        if self.sampling == 'all':
            return self.triplet_sampling_all(y, anchor, positive)

        elif self.sampling == 'hard':
            return self.triplet_sampling_hard(y, anchor, positive,
                                              distance=distance)

        elif self.sampling == 'hardest':
            return self.triplet_sampling_hardest(y, anchor, positive,
                                                 distance=distance)

        elif self.sampling == 'semi-hard':
            return self.triplet_sampling_semi_hard(y, anchor, positive,
                                                   distance=distance)

    def triplet_sampling_all(self, y, anchor, positive, **kwargs):
        for negative, y_negative in enumerate(y):
            if y_negative == y[anchor]:
                continue
            yield negative

    def triplet_sampling_hard(self, y, anchor, positive, distance=None):
        """Choose negative at random such that

0 < d(anchor, positive) - d(anchor, negative) + margin
        """

        # find hard cases (loss > 0)
        loss = self.triplet_loss(distance, anchor, positive, clamp=False)
        hard_cases = np.where(loss > 0)[0]

        # choose at random == shuffle and choose the first ones
        shuffle(hard_cases)
        for negative in hard_cases:
            # make sure it is not actually a positive sample
            if y[negative] == y[anchor]:
                continue
            yield negative

    def triplet_sampling_semi_hard(self, y, anchor, positive, distance=None):
        """Choose negative at random such that

0 < d(anchor, positive) - d(anchor, negative) + margin < margin
        """

        # find semi-hard cases (margin > loss > 0)
        loss = self.triplet_loss(distance, anchor, positive, clamp=False)
        semi_hard_cases = np.where(
            (loss > 0) * (loss < self.margin * self.metric_max_))[0]

        # choose at random == shuffle and choose the first one
        shuffle(semi_hard_cases)
        for negative in semi_hard_cases:
            # make sure it is not actually a positive sample
            if y[negative] == y[anchor]:
                continue
            yield negative

    def triplet_sampling_hardest(self, y, anchor, positive, distance=None):
        """Choose negative such that

* 0 < d(anchor, positive) - d(anchor, negative) + margin
* negative = argmin(d(anchor, negative))
        """

        # find hard cases (loss > 0)
        loss = self.triplet_loss(distance, anchor, positive, clamp=False)

        for negative in reversed(np.argsort(loss)):
            # make sure it is not actually a positive sample
            if y[negative] == y[anchor]:
                continue

            # if the hardest case is not even a hard case, stop here.
            if loss[negative] < 0:
                break

            yield negative

    def loss_y_fold(self, fX, y):
        """Differentiable loss

        Parameters
        ----------
        fX : (batch_size, n_dimensions) numpy array
            Embeddings.
        y : (batch_size, ) numpy array
            Labels.

        Returns
        -------
        loss : float
            Loss.
        """

        loss = 0.
        n_comparisons = 0

        distance = self.metric_(fX)

        # consider every embedding as anchor
        for anchor, y_anchor in enumerate(y):

            # consider every other embedding with the same label as positive
            for positive, y_positive in enumerate(y):

                # if same embedding or different labels, skip
                if (anchor == positive) or (y_anchor != y_positive):
                    continue

                for i, negative in enumerate(
                    self.triplet_sampling(y, anchor, positive,
                                          distance=distance)):

                    # at most n_negative negative samples
                    if i + 1 > self.n_negative:
                        break

                    loss_ = self.triplet_loss(distance,
                                              anchor,
                                              positive,
                                              negative=negative,
                                              clamp=True)

                    # do not use += because autograd does not support it
                    loss = loss + loss_

                    n_comparisons = n_comparisons + 1

        return loss, n_comparisons

    def loss_z(self, fX, y, n, *args):
        """Differentiable loss

        Parameters
        ----------
        fX : np.array (n_sequences, n_samples, n_dimensions)
            Stacked groups of internal embeddings.
        y : (batch_size, ) numpy array
            Label of each group.
        n :  (batch_size, ) numpy array
            Number of sequences per group (np.sum(n) == n_sequences)

        Returns
        -------
        loss : float
            Loss.
        """

        indices = np.hstack([[0], np.cumsum(n)])
        fX_sum = ag_np.stack([ag_np.sum(ag_np.sum(fX[i:j], axis=0), axis=0)
                              for i, j in pairwise(indices)])
        return self.loss_y(self.l2_normalize(fX_sum), y, *args)<|MERGE_RESOLUTION|>--- conflicted
+++ resolved
@@ -72,14 +72,11 @@
     per_batch : int, optional
         Number of folds per batch. Defaults to 1.
         Has no effect when `per_fold` is not provided.
-<<<<<<< HEAD
-=======
     sampling : {'all', 'semi-hard', 'hard', 'hardest'}
         Negative sampling strategy.
     n_negative : int, optional
         Number of negatives to sample per (anchor, positive) pair.
         Defaults to sample every valid negative.
->>>>>>> e3844798
     learn_to_aggregate : boolean, optional
     gradient_factor : float, optional
         Multiply gradient by this number. Defaults to 1.
@@ -88,13 +85,8 @@
     """
 
     def __init__(self, metric='sqeuclidean', margin=0.1, clamp='positive',
-<<<<<<< HEAD
-                 per_batch=1, per_label=3, per_fold=None,
-                 learn_to_aggregate=False, **kwargs):
-=======
                  per_batch=1, per_label=3, per_fold=None, sampling='all',
                  n_negative=None, learn_to_aggregate=False, **kwargs):
->>>>>>> e3844798
 
         self.margin = margin
         self.clamp = clamp
